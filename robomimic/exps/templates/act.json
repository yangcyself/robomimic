--- conflicted
+++ resolved
@@ -48,11 +48,8 @@
             "dones"
         ],
         "goal_mode": null,
-<<<<<<< HEAD
         "get_pad_mask": true,
-=======
         "load_next_obs": false,
->>>>>>> 48aeeb98
         "cuda": true,
         "batch_size": 16,
         "num_epochs": 600,
